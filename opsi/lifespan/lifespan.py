import logging
import os
import signal
import subprocess
import threading
from os.path import isdir, isfile, splitext

import opsi
from opsi.manager import Program
from opsi.manager.manager_schema import ModulePath
from opsi.util.concurrency import AsyncThread, ShutdownThread
from opsi.util.networking import choose_port, get_nt_server
from opsi.util.path import join
from opsi.util.persistence import Persistence
from opsi.webserver import WebServer
from opsi.webserver.serialize import import_nodetree

from .webserverthread import WebserverThread

# import optional dependencies
try:
    from networktables import NetworkTables

    NT_AVAIL = True
except ImportError:
    NT_AVAIL = False

try:
    from pystemd.systemd1 import Unit

    PYSTEMD_AVAIL = True
except ImportError:
    PYSTEMD_AVAIL = False


LOGGER = logging.getLogger(__name__)


IGNORE_FOLDERS = {"disabled", "__pycache__"}


def register_modules(program, module_path):
    moddir = join(module_path, "modules") + "/"
    if not isdir(moddir):
        return

    files = []
    for path in os.listdir(moddir):
        fullpath = join(moddir, path)

        if isfile(fullpath):
            path = splitext(path)[0]
        elif not (isdir(fullpath) and path.strip().lower() not in IGNORE_FOLDERS):
            continue

        program.manager.register_module(ModulePath(moddir, path))


def init_networktables(network):
    if network.nt_client:
        addr = get_nt_server(network)
        NetworkTables.startClient(addr)
    else:
        NetworkTables.startServer()


class Lifespan:
    PORTS = (80, 8000)
    NT_AVAIL = NT_AVAIL

    def __init__(self, args, *, catch_signal=False, load_persist=True, timeout=10):
        self.event = threading.Event()
        self.threads = []

        self._restart = True

        self.timer = threading.Timer(timeout, self.terminate)

        self._systemd = None
        self._unit = None

        self.ports = args.port or self.PORTS
        self.persist = Persistence(path=args.persist) if load_persist else None

        if catch_signal:
            signal.signal(signal.SIGINT, self.catch_signal)
            signal.signal(signal.SIGTERM, self.catch_signal)

    def load_persistence(self, program):
        nodetree = self.persist.nodetree

        if nodetree is not None:
            # queue import_nodetree to run at start of mainloop
            threading.Thread(target=import_nodetree, args=(program, nodetree)).start()

    @property
    def using_systemd(self):
        if not PYSTEMD_AVAIL:
            return False
        if self._systemd is not None:
            return self._systemd
        self._unit = Unit(b"opensight.service", _autoload=True)
        self._systemd = self._unit.Unit.ActiveState == b"active"
        return self._systemd

    def make_threads(self):
        if self.NT_AVAIL and self.persist.network.nt_enabled:
            init_networktables(self.persist.network)
        program = Program(self)

        path = opsi.__file__
        register_modules(program, path)

        # self.__create_thread__(program.mainloop)
        self.threads.append(
            ShutdownThread(program.mainloop, name="Program thread", autostart=True)
        )

        port = choose_port(self.ports)
        if not port:
            if isinstance(self.ports, tuple):
                msg = f"Unable to bind to any of ports {self.ports}"
            else:
                msg = f"Unable to bind to port {self.ports}"
            LOGGER.critical(msg)
            self.shutdown()
            return

        webserver = WebServer(program, join(path, "frontend"), port)
        self.threads.append(WebserverThread(webserver.app, host="0.0.0.0", port=port))

        if self.persist:
            self.load_persistence(program)

    def main_loop(self):
        while self._restart:
            LOGGER.info(f"OpenSight starting... version {opsi.__version__}")
            self.event.clear()
            self.make_threads()
            self.event.wait()
            for thread in self.threads:
                LOGGER.debug("Shutting down %s", thread.name)
                thread.shutdown()
            self.timer.cancel()
            LOGGER.info("OpenSight successfully shutdown.")

    def catch_signal(self, signum, frame):
        self.shutdown()

    def terminate(self):
        LOGGER.critical("OpenSight failed to close gracefully! Terminating...")
        os.kill(os.getpid(), signal.SIGKILL)

    def shutdown_threads(self):
        if not self._restart:
            if not self.timer.is_alive():
<<<<<<< HEAD
                self.timer.start()
=======
                try:
                    self.timer.start()
                except RuntimeError:
                    pass
>>>>>>> 1e92dd9f
        if NT_AVAIL and self.persist.network.nt_enabled:
            NetworkTables.shutdown()
        LOGGER.info("Waiting for threads to shut down...")
        self.event.set()

    def restart(self, host=False):
        if host:
            self._restart = False
            self.shutdown_threads()
            subprocess.Popen("reboot", shell=True)
            return
        if self.using_systemd:
            self._restart = False
            self.shutdown_threads()
            return
        self._restart = True
        self.shutdown_threads()

    def shutdown(self, host=False):
        self._restart = False
        self.shutdown_threads()
        if host:
            subprocess.Popen("shutdown now", shell=True)
            return
        if self.using_systemd:
            self._unit.Stop(b"replace")
            return<|MERGE_RESOLUTION|>--- conflicted
+++ resolved
@@ -154,14 +154,10 @@
     def shutdown_threads(self):
         if not self._restart:
             if not self.timer.is_alive():
-<<<<<<< HEAD
-                self.timer.start()
-=======
                 try:
                     self.timer.start()
                 except RuntimeError:
                     pass
->>>>>>> 1e92dd9f
         if NT_AVAIL and self.persist.network.nt_enabled:
             NetworkTables.shutdown()
         LOGGER.info("Waiting for threads to shut down...")
